require('@nomiclabs/hardhat-truffle5')
require('@nomiclabs/hardhat-waffle')
require('hardhat-abi-exporter')
require('@nomiclabs/hardhat-solhint')
require('hardhat-gas-reporter')
require('hardhat-deploy')
require('hardhat-deploy-ethers')

// Load environment variables from .env file. Suppress warnings using silent
// if this file is missing. dotenv will never modify any environment variables
// that have already been set.
// https://github.com/motdotla/dotenv
require('dotenv').config({ silent: true })

// This is a sample Hardhat task. To learn how to create your own go to
// https://hardhat.org/guides/create-task.html
task('accounts', 'Prints the list of accounts', async () => {
  const accounts = await ethers.getSigners()

  for (const account of accounts) {
    console.log(account.address)
  }
})

// You need to export an object to set up your config
// Go to https://hardhat.org/config/ to learn more

real_accounts = undefined
if (process.env.DEPLOYER_KEY && process.env.OWNER_KEY) {
  real_accounts = [process.env.DEPLOYER_KEY, process.env.OWNER_KEY]
}

/**
 * @type import('hardhat/config').HardhatUserConfig
 */
module.exports = {
  networks: {
    hardhat: {
      // Required for real DNS record tests
      initialDate: '2019-03-15T14:06:45.000+13:00',
      saveDeployments: false,
      tags: ['test', 'legacy', 'use_root'],
    },
    localhost: {
      url: 'http://127.0.0.1:9545',
      saveDeployments: false,
      tags: ['test', 'legacy', 'use_root'],
    },
    ropsten: {
      url: `https://ropsten.infura.io/v3/${process.env.INFURA_ID}`,
      tags: ['test', 'legacy', 'use_root'],
      chainId: 3,
      accounts: real_accounts,
    },
    mainnet: {
      url: `https://mainnet.infura.io/v3/${process.env.INFURA_ID}`,
      tags: ['legacy', 'use_root'],
      chainId: 1,
      accounts: real_accounts,
    },
<<<<<<< HEAD
  },
  mocha: {
    timeout: 999999999999,
=======
>>>>>>> 6f273b86
  },
  mocha: {},
  mocha: {},
  abiExporter: {
    path: './build/contracts',
    clear: true,
    flat: true,
    spacing: 2,
  },
  solidity: {
    compilers: [
      {
<<<<<<< HEAD
        version: '0.8.4',
=======
        version: '0.8.12',
>>>>>>> 6f273b86
        settings: {
          optimizer: {
            enabled: true,
            runs: 10000,
          },
        },
      },
    ],
  },
  namedAccounts: {
    deployer: {
      default: 0,
    },
    owner: {
      default: 1,
    },
  },
}<|MERGE_RESOLUTION|>--- conflicted
+++ resolved
@@ -58,12 +58,6 @@
       chainId: 1,
       accounts: real_accounts,
     },
-<<<<<<< HEAD
-  },
-  mocha: {
-    timeout: 999999999999,
-=======
->>>>>>> 6f273b86
   },
   mocha: {},
   mocha: {},
@@ -76,11 +70,7 @@
   solidity: {
     compilers: [
       {
-<<<<<<< HEAD
-        version: '0.8.4',
-=======
         version: '0.8.12',
->>>>>>> 6f273b86
         settings: {
           optimizer: {
             enabled: true,

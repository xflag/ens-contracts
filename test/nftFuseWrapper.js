const fs = require('fs')
const chalk = require('chalk')
const { ethers } = require('hardhat')
const { utils, BigNumber: BN } = ethers
const { use, expect } = require('chai')
const { solidity } = require('ethereum-waffle')
const n = require('eth-ens-namehash')
const namehash = n.hash

use(solidity)

const labelhash = (label) => utils.keccak256(utils.toUtf8Bytes(label))
const ROOT_NODE =
  '0x0000000000000000000000000000000000000000000000000000000000000000'
const EMPTY_ADDRESS = '0x0000000000000000000000000000000000000000'

const addresses = {}

async function deploy(name, _args) {
  const args = _args || []

  console.log(`📄 ${name}`)
  const contractArtifacts = await ethers.getContractFactory(name)
  const contract = await contractArtifacts.deploy(...args)
  console.log(chalk.cyan(name), 'deployed to:', chalk.magenta(contract.address))
  fs.writeFileSync(`artifacts/${name}.address`, contract.address)
  console.log('\n')
  contract.name = name
  addresses[name] = contract.address
  return contract
}

function increaseTime(delay) {
  return ethers.provider.send('evm_increaseTime', [delay])
}

function mine() {
  return ethers.provider.send('evm_mine')
}

const CANNOT_UNWRAP = 1;
const CANNOT_BURN_FUSES = 2;
const CANNOT_TRANSFER = 4;
const CANNOT_SET_RESOLVER = 8;
const CANNOT_SET_TTL = 16;
const CANNOT_CREATE_SUBDOMAIN = 32;
const CANNOT_REPLACE_SUBDOMAIN = 64;
const CAN_DO_EVERYTHING = 0;
const MINIMUM_PARENT_FUSES =
    CANNOT_UNWRAP | CANNOT_REPLACE_SUBDOMAIN;

describe('NFT fuse wrapper', () => {
  let ENSRegistry
  let ENSRegistry2
  let BaseRegistrar
  let BaseRegistrar2
  let NFTFuseWrapper
  let NFTFuseWrapper2
  let signers
  let account
  let account2
  let result

  /* Utility funcs */

  async function registerSetupAndWrapName(label, account, fuses) {
    const tokenId = labelhash(label)

    await BaseRegistrar.register(tokenId, account, 84600)

    await BaseRegistrar.setApprovalForAll(NFTFuseWrapper.address, true)

    await NFTFuseWrapper.wrapETH2LD(label, account, fuses)
  }

  before(async () => {
    signers = await ethers.getSigners()
    account = await signers[0].getAddress()
    account2 = await signers[1].getAddress()

    EnsRegistry = await deploy('ENSRegistry');
    EnsRegistry2 = EnsRegistry.connect(signers[1])

    BaseRegistrar = await deploy('BaseRegistrarImplementation', [EnsRegistry.address, namehash('eth')]);
    BaseRegistrar2 = BaseRegistrar.connect(signers[1])

    console.log(`*** BaseRegistrar deployed at ${BaseRegistrar.address} *** `)

    await BaseRegistrar.addController(account)
    await BaseRegistrar.addController(account2)

    NFTFuseWrapper = await deploy('NFTFuseWrapper', [
      EnsRegistry.address,
      BaseRegistrar.address,
    ])
    NFTFuseWrapper2 = NFTFuseWrapper.connect(signers[1])

    // setup .eth
    await EnsRegistry.setSubnodeOwner(
      ROOT_NODE,
      utils.keccak256(utils.toUtf8Bytes('eth')),
      BaseRegistrar.address
    )

    // setup .xyz
    await EnsRegistry.setSubnodeOwner(
      ROOT_NODE,
      utils.keccak256(utils.toUtf8Bytes('xyz')),
      account
    )

    const ethOwner = await EnsRegistry.owner(namehash('eth'))
    console.log('ethOwner', ethOwner)
    const ensEthOwner = await EnsRegistry.owner(namehash('ens.eth'))

    console.log('ensEthOwner', ensEthOwner)

    //make sure base registrar is owner of eth TLD

    const ownerOfEth = await EnsRegistry.owner(namehash('eth'))

    expect(ownerOfEth).to.equal(BaseRegistrar.address)
  })

  beforeEach(async () => {
    result = await ethers.provider.send('evm_snapshot')
  })
  afterEach(async () => {
    await ethers.provider.send('evm_revert', [result])
  })

  describe('wrap()', () => {
    it('Wraps a name if you are the owner', async () => {
      expect(await NFTFuseWrapper.ownerOf(namehash('xyz'))).to.equal(
        EMPTY_ADDRESS
      )

      await EnsRegistry.setApprovalForAll(NFTFuseWrapper.address, true)
      await NFTFuseWrapper.wrap(ROOT_NODE, 'xyz', account, MINIMUM_PARENT_FUSES)
      expect(await NFTFuseWrapper.ownerOf(namehash('xyz'))).to.equal(account)
    })

    it('emits event for Wrap', async () => {
      await EnsRegistry.setApprovalForAll(NFTFuseWrapper.address, true)

      const tx = NFTFuseWrapper.wrap(ROOT_NODE, 'xyz', account, MINIMUM_PARENT_FUSES)
      await expect(tx)
        .to.emit(NFTFuseWrapper, 'Wrap')
        .withArgs(ROOT_NODE, 'xyz', account, MINIMUM_PARENT_FUSES)
    })

    it('emits event for TransferSingle', async () => {
      await EnsRegistry.setApprovalForAll(NFTFuseWrapper.address, true)

      const tx = NFTFuseWrapper.wrap(ROOT_NODE, 'xyz', account, MINIMUM_PARENT_FUSES)
      await expect(tx)
        .to.emit(NFTFuseWrapper, 'TransferSingle')
        .withArgs(account, EMPTY_ADDRESS, account, namehash('xyz'), 1)
    })

    it('Cannot wrap a name if the owner has not authorised the wrapper with the ENS registry.', async () => {
      expect(NFTFuseWrapper.wrap(ROOT_NODE, 'xyz', account, 0)).to.be.reverted
    })

    it('Will not allow wrapping with a target address of 0x0 or the wrapper contract address.', async () => {
      await expect(
        NFTFuseWrapper.wrap(ROOT_NODE, 'xyz', EMPTY_ADDRESS, 0)
      ).to.be.revertedWith('revert ERC1155: mint to the zero address')
    })

    it('Will not allow wrapping with a target address of the wrapper contract address.', async () => {
      await expect(
        NFTFuseWrapper.wrap(ROOT_NODE, 'xyz', NFTFuseWrapper.address, 0)
      ).to.be.revertedWith(
        'revert NFTFuseWrapper: newOwner cannot be the NFTFuseWrapper contract'
      )
    })

    it('Allows an account approved by the owner on the ENS registry to wrap a name.', async () => {
      const labelHash = labelhash('abc')

      // setup .abc with account2 as owner
      await EnsRegistry.setSubnodeOwner(ROOT_NODE, labelHash, account2)
      // allow account to deal with all account2's names
      await EnsRegistry2.setApprovalForAll(account, true)
      await EnsRegistry2.setApprovalForAll(NFTFuseWrapper.address, true)

      //confirm abc is owner by account2 not account 1
      expect(await EnsRegistry.owner(namehash('abc'))).to.equal(account2)
      // wrap using account
      await NFTFuseWrapper.wrap(ROOT_NODE, 'abc', account2, 0)
      const ownerOfWrappedXYZ = await NFTFuseWrapper.ownerOf(namehash('abc'))
      expect(ownerOfWrappedXYZ).to.equal(account2)
    })

    it('Does not allow anyone else to wrap a name even if the owner has authorised the wrapper with the ENS registry.', async () => {
      const labelHash = labelhash('abc')

      // setup .abc with account2 as owner
      await EnsRegistry.setSubnodeOwner(ROOT_NODE, labelHash, account2)
      await EnsRegistry2.setApprovalForAll(NFTFuseWrapper.address, true)

      //confirm abc is owner by account2 not account 1
      expect(await EnsRegistry.owner(namehash('abc'))).to.equal(account2)
      // wrap using account
      await expect(
        NFTFuseWrapper.wrap(ROOT_NODE, 'abc', account2, 0)
      ).to.be.revertedWith(
        'revert NFTFuseWrapper: Domain is not owned by the sender'
      )
    })

    it('Does not allow wrapping .eth 2LDs.', async () => {
      const label = 'wrapped'
      const labelHash = labelhash(label)
      await BaseRegistrar.register(labelHash, account, 84600)
      await BaseRegistrar.setApprovalForAll(NFTFuseWrapper.address, true)
      await expect(
        NFTFuseWrapper.wrap(namehash('eth'), 'blah', account2, 0)
      ).to.be.revertedWith(
        'revert NFTFuseWrapper: .eth domains need to use wrapETH2LD()'
      )
    })

    it('Fuses cannot be burned if CANNOT_REPLACE_SUBDOMAIN has not burned', async () => {
      // register sub.xyz before we wrap xyz
      await EnsRegistry.setSubnodeOwner(
        namehash('xyz'),
        labelhash('sub'),
        account
      )

      await EnsRegistry.setApprovalForAll(NFTFuseWrapper.address, true)
      await NFTFuseWrapper.wrap(ROOT_NODE, 'xyz', account, CANNOT_UNWRAP)

      //attempt to burn fuse
      expect(
        NFTFuseWrapper.wrap(
          namehash('xyz'),
          'sub',
          account,
          CANNOT_REPLACE_SUBDOMAIN
        )
      ).to.be.revertedWith(
        'revert NFTFuseWrapper: Cannot burn fuses: parent name can replace subdomain'
      )
    })

    it('Only allows fuses to be burned if CANNOT_UNWRAP is burned.', async () => {
      // register sub.xyz before we wrap xyz
      await EnsRegistry.setSubnodeOwner(
        namehash('xyz'),
        labelhash('sub'),
        account
      )

      await EnsRegistry.setApprovalForAll(NFTFuseWrapper.address, true)

      //attempt to burn fuse
      expect(
        NFTFuseWrapper.wrap(ROOT_NODE, 'xyz', account, CANNOT_REPLACE_SUBDOMAIN)
      ).to.be.revertedWith(
        'revert NFTFuseWrapper: Cannot burn fuses: domain can be unwrapped'
      )
    })
  })

  describe('unwrap()', () => {
    it('Allows owner to unwrap name', async () => {
      await EnsRegistry.setApprovalForAll(NFTFuseWrapper.address, true)
      await NFTFuseWrapper.wrap(ROOT_NODE, 'xyz', account, MINIMUM_PARENT_FUSES)
      await NFTFuseWrapper.setSubnodeOwner(
        namehash('xyz'),
        labelhash('unwrapped'),
        account
      )
      await NFTFuseWrapper.wrap(namehash('xyz'), 'unwrapped', account, 0)
      const ownerOfWrappedXYZ = await NFTFuseWrapper.ownerOf(
        namehash('unwrapped.xyz')
      )
      expect(ownerOfWrappedXYZ).to.equal(account)
      await NFTFuseWrapper.unwrap(
        namehash('xyz'),
        labelhash('unwrapped'),
        account
      )

      //Transfers ownership in the ENS registry to the target address.
      expect(await EnsRegistry.owner(namehash('unwrapped.xyz'))).to.equal(
        account
      )
    })

    it('emits Unwrap event', async () => {
      await EnsRegistry.setApprovalForAll(NFTFuseWrapper.address, true)
      await NFTFuseWrapper.wrap(ROOT_NODE, 'xyz', account, 0)
      const tx = await NFTFuseWrapper.unwrap(
        ROOT_NODE,
        labelhash('xyz'),
        account
      )

      await expect(tx)
        .to.emit(NFTFuseWrapper, 'Unwrap')
        .withArgs(ROOT_NODE, labelhash('xyz'), account)
    })

    it('emits TransferSingle event', async () => {
      await EnsRegistry.setApprovalForAll(NFTFuseWrapper.address, true)
      await NFTFuseWrapper.wrap(ROOT_NODE, 'xyz', account, 0)
      const tx = await NFTFuseWrapper.unwrap(
        ROOT_NODE,
        labelhash('xyz'),
        account
      )

      await expect(tx)
        .to.emit(NFTFuseWrapper, 'TransferSingle')
        .withArgs(account, account, EMPTY_ADDRESS, namehash('xyz'), 1)
    })

    it('Allows an account authorised by the owner on the NFT Wrapper to unwrap a name', async () => {
      const labelHash = labelhash('abc')

      // setup .abc with account2 as owner
      await EnsRegistry.setSubnodeOwner(ROOT_NODE, labelHash, account)

      await EnsRegistry.setApprovalForAll(NFTFuseWrapper.address, true)

      // wrap using account
      await NFTFuseWrapper.wrap(ROOT_NODE, 'abc', account, 0)
      await NFTFuseWrapper.setApprovalForAll(account2, true)
      const ownerOfWrapperAbc = await NFTFuseWrapper.ownerOf(namehash('abc'))
      expect(ownerOfWrapperAbc).to.equal(account)

      //unwrap using account
      await NFTFuseWrapper2.unwrap(ROOT_NODE, labelhash('abc'), account2)
      expect(await EnsRegistry.owner(namehash('abc'))).to.equal(account2)
      expect(await NFTFuseWrapper.ownerOf(namehash('abc'))).to.equal(
        EMPTY_ADDRESS
      )
    })

    it('Does not allow an account authorised by the owner on the ENS registry to unwrap a name', async () => {
      const labelHash = labelhash('abc')

      // setup .abc with account2 as owner
      await EnsRegistry.setSubnodeOwner(ROOT_NODE, labelHash, account2)
      // allow account to deal with all account2's names
      await EnsRegistry2.setApprovalForAll(account, true)
      await EnsRegistry2.setApprovalForAll(NFTFuseWrapper.address, true)

      //confirm abc is owner by account2 not account 1
      expect(await EnsRegistry.owner(namehash('abc'))).to.equal(account2)
      // wrap using account
      await NFTFuseWrapper.wrap(ROOT_NODE, 'abc', account2, 0)
      const ownerOfWrapperAbc = await NFTFuseWrapper.ownerOf(namehash('abc'))
      expect(ownerOfWrapperAbc).to.equal(account2)

      //unwrap using account
      expect(NFTFuseWrapper.unwrap(ROOT_NODE, labelHash, account2)).to.be
        .reverted
    })

    it('unwrap() - Does not allow anyone else to unwrap a name', async () => {
      const labelHash = labelhash('abc')

      await EnsRegistry.setSubnodeOwner(ROOT_NODE, labelHash, account)
      await EnsRegistry.setApprovalForAll(NFTFuseWrapper.address, true)
      await NFTFuseWrapper.wrap(ROOT_NODE, 'abc', account, 0)
      const ownerOfWrapperAbc = await NFTFuseWrapper.ownerOf(namehash('abc'))
      expect(ownerOfWrapperAbc).to.equal(account)
      //unwrap using account
      expect(NFTFuseWrapper2.unwrap(ROOT_NODE, labelHash, account2)).to.be
        .reverted
    })

    it('Will not unwrap .eth 2LDs.', async () => {
      const label = 'unwrapped'
      const labelHash = labelhash(label)

      await BaseRegistrar.register(labelHash, account, 84600)

      //allow the restricted name wrappper to transfer the name to itself and reclaim it
      await BaseRegistrar.setApprovalForAll(NFTFuseWrapper.address, true)

      await NFTFuseWrapper.wrapETH2LD(label, account, 0)
      const ownerOfWrappedETH = await NFTFuseWrapper.ownerOf(
        namehash('unwrapped.eth')
      )
      expect(ownerOfWrappedETH).to.equal(account)
      await expect(
        NFTFuseWrapper.unwrap(namehash('eth'), labelhash('unwrapped'), account)
      ).to.be.revertedWith(
        'revert NFTFuseWrapper: .eth names must be unwrapped with unwrapETH2LD()'
      )
    })

    it('Will not allow a target address of 0x0 or the wrapper contract address.', async () => {
      const labelHash = labelhash('abc')

      await EnsRegistry.setSubnodeOwner(ROOT_NODE, labelHash, account)
      await EnsRegistry.setApprovalForAll(NFTFuseWrapper.address, true)
      await NFTFuseWrapper.wrap(ROOT_NODE, 'abc', account, 0)
      await expect(
        NFTFuseWrapper.unwrap(ROOT_NODE, labelHash, EMPTY_ADDRESS)
      ).to.be.revertedWith('revert NFTFuseWrapper: Target owner cannot be 0x0')

      await expect(
        NFTFuseWrapper.unwrap(ROOT_NODE, labelHash, NFTFuseWrapper.address)
      ).to.be.revertedWith(
        'revert NFTFuseWrapper: Target owner cannot be the NFTFuseWrapper contract'
      )
    })
  })

  describe('wrapETH2LD()', () => {
    const label = 'wrapped2'
    const labelHash = labelhash(label)
    const nameHash = namehash(label + '.eth')
    it('wraps a name if sender is owner', async () => {
      await BaseRegistrar.register(labelHash, account, 84600)

      //allow the restricted name wrappper to transfer the name to itself and reclaim it
      await BaseRegistrar.setApprovalForAll(NFTFuseWrapper.address, true)

      expect(await NFTFuseWrapper.ownerOf(nameHash)).to.equal(EMPTY_ADDRESS)

      await NFTFuseWrapper.wrapETH2LD(label, account, CAN_DO_EVERYTHING)

      //make sure reclaim claimed ownership for the wrapper in registry

      expect(await EnsRegistry.owner(nameHash)).to.equal(NFTFuseWrapper.address)

      //make sure owner in the wrapper is the user

      expect(await NFTFuseWrapper.ownerOf(nameHash)).to.equal(account)

      // make sure registrar ERC721 is owned by Wrapper

      expect(await BaseRegistrar.ownerOf(labelHash)).to.equal(
        NFTFuseWrapper.address
      )
    })

    it('Cannot wrap a name if the owner has not authorised the wrapper with the .eth registrar.', async () => {
      await BaseRegistrar.register(labelHash, account, 84600)
      expect(NFTFuseWrapper.wrapETH2LD(label, account, CAN_DO_EVERYTHING)).to.be
        .reverted
    })

    it('Can wrap a name that has already expired', async () => {
      const DAY = 60 * 60 * 24
      const GRACE_PERIOD = 90
      await BaseRegistrar.register(labelHash, account, DAY)
      await BaseRegistrar.setApprovalForAll(NFTFuseWrapper.address, true)
      await NFTFuseWrapper.wrapETH2LD(label, account, CAN_DO_EVERYTHING)
      await increaseTime(DAY * GRACE_PERIOD + DAY + 1)
      await mine()

      expect(await BaseRegistrar.available(labelHash)).to.equal(true)

      await BaseRegistrar2.register(labelHash, account2, DAY)
      expect(await BaseRegistrar.ownerOf(labelHash)).to.equal(account2)
      await BaseRegistrar2.setApprovalForAll(NFTFuseWrapper.address, true)
      await NFTFuseWrapper2.wrapETH2LD(label, account2, CAN_DO_EVERYTHING)

      expect(await NFTFuseWrapper2.ownerOf(nameHash)).to.equal(account2)
      expect(await BaseRegistrar.ownerOf(labelHash)).to.equal(
        NFTFuseWrapper.address
      )
    })

    it('emits WrapETH2LD event', async () => {
      await BaseRegistrar.register(labelHash, account, 84600)
      await BaseRegistrar.setApprovalForAll(NFTFuseWrapper.address, true)
      const tx = await NFTFuseWrapper.wrapETH2LD(
        label,
        account,
        CAN_DO_EVERYTHING
      )
      await expect(tx)
        .to.emit(NFTFuseWrapper, 'WrapETH2LD')
        .withArgs(labelHash, account, CAN_DO_EVERYTHING)
    })

    it('emits TransferSingle event', async () => {
      await BaseRegistrar.register(labelHash, account, 84600)
      await BaseRegistrar.setApprovalForAll(NFTFuseWrapper.address, true)
      const tx = await NFTFuseWrapper.wrapETH2LD(
        label,
        account,
        CAN_DO_EVERYTHING
      )
      await expect(tx)
        .to.emit(NFTFuseWrapper, 'TransferSingle')
        .withArgs(account, EMPTY_ADDRESS, account, nameHash, 1)
    })

    it('Transfers the wrapped token to the target address.', async () => {
      await BaseRegistrar.setApprovalForAll(NFTFuseWrapper.address, true)
      await BaseRegistrar.register(labelHash, account, 84600)
      await NFTFuseWrapper.wrapETH2LD(label, account2, CAN_DO_EVERYTHING)
      expect(await NFTFuseWrapper.ownerOf(nameHash)).to.equal(account2)
    })

    it('Does not allow wrapping with a target address of 0x0', async () => {
      await BaseRegistrar.setApprovalForAll(NFTFuseWrapper.address, true)
      await BaseRegistrar.register(labelHash, account, 84600)
      await expect(
        NFTFuseWrapper.wrapETH2LD(label, EMPTY_ADDRESS, CAN_DO_EVERYTHING)
      ).to.be.revertedWith('revert ERC1155: mint to the zero address')
    })

    it('Does not allow wrapping with a target address of the wrapper contract address.', async () => {
      await BaseRegistrar.setApprovalForAll(NFTFuseWrapper.address, true)
      await BaseRegistrar.register(labelHash, account, 84600)

      await expect(
        NFTFuseWrapper.wrapETH2LD(
          label,
          NFTFuseWrapper.address,
          CAN_DO_EVERYTHING
        )
      ).to.be.revertedWith(
        'revert NFTFuseWrapper: newOwner cannot be the NFTFuseWrapper contract'
      )
    })

    it('Allows an account approved by the owner on the .eth registrar to wrap a name.', async () => {
      await BaseRegistrar.register(labelHash, account, 84600)
      await BaseRegistrar.setApprovalForAll(NFTFuseWrapper.address, true)
      await BaseRegistrar.setApprovalForAll(account2, true)

      await NFTFuseWrapper2.wrapETH2LD(label, account, 0)

      expect(await NFTFuseWrapper.ownerOf(nameHash)).to.equal(account)
    })

    it('Does not allow anyone else to wrap a name even if the owner has authorised the wrapper with the ENS registry.', async () => {
      await BaseRegistrar.register(labelHash, account, 84600)

      await EnsRegistry.setApprovalForAll(NFTFuseWrapper.address, true)
      await BaseRegistrar.setApprovalForAll(NFTFuseWrapper.address, true)

      await expect(NFTFuseWrapper2.wrapETH2LD(label, account, 0)).to.be.reverted
    })

    it('Can wrap a name even if the controller address is different to the registrant address.', async () => {
      await BaseRegistrar.register(labelHash, account, 84600)
      await EnsRegistry.setOwner(nameHash, account2)
      await BaseRegistrar.setApprovalForAll(NFTFuseWrapper.address, true)

      await NFTFuseWrapper.wrapETH2LD(label, account, 0)

      expect(await NFTFuseWrapper.ownerOf(nameHash)).to.equal(account)
    })

    it('Does not allow the controller of a name to wrap it if they are not also the registrant.', async () => {
      await BaseRegistrar.register(labelHash, account, 84600)
      await EnsRegistry.setOwner(nameHash, account2)
      await BaseRegistrar.setApprovalForAll(NFTFuseWrapper.address, true)

      await expect(NFTFuseWrapper2.wrapETH2LD(label, account2, 0)).to.be
        .reverted
    })

    it('Does not allows fuse to be burned if CANNOT_UNWRAP has not been burned.', async () => {
      await BaseRegistrar.setApprovalForAll(NFTFuseWrapper.address, true)
      await BaseRegistrar.register(labelHash, account, 84600)
      await expect(
        NFTFuseWrapper.wrapETH2LD(label, account, CANNOT_SET_RESOLVER)
      ).to.be.revertedWith(
        'revert NFTFuseWrapper: Cannot burn fuses: domain can be unwrapped'
      )
    })

<<<<<<< HEAD
    it('Allows fuse to be burned if CANNOT_UNWRAP has been burned.', async () => {
      const CANNOT_UNWRAP = await NFTFuseWrapper.CANNOT_UNWRAP()
      const CANNOT_SET_RESOLVER = await NFTFuseWrapper.CANNOT_SET_RESOLVER()
=======
    it('Does not allows fuse to be burned if CANNOT_UNWRAP has not been burned.', async () => {
>>>>>>> eec2d76d
      const initialFuses = CANNOT_UNWRAP | CANNOT_SET_RESOLVER
      await BaseRegistrar.setApprovalForAll(NFTFuseWrapper.address, true)
      await BaseRegistrar.register(labelHash, account, 84600)
      await NFTFuseWrapper.wrapETH2LD(label, account, initialFuses)
      expect(await NFTFuseWrapper.getFuses(nameHash)).to.equal(initialFuses)
    })
  })

  describe('unwrapETH2LD()', () => {
    const label = 'unwrapped'
    const labelHash = labelhash(label)
    const nameHash = namehash(label + '.eth')
    it('Allows the owner to unwrap a name.', async () => {
      await BaseRegistrar.register(labelHash, account, 84600)

      //allow the restricted name wrappper to transfer the name to itself and reclaim it
      await BaseRegistrar.setApprovalForAll(NFTFuseWrapper.address, true)

      await NFTFuseWrapper.wrapETH2LD(label, account, CAN_DO_EVERYTHING)
      expect(await NFTFuseWrapper.ownerOf(namehash('unwrapped.eth'))).to.equal(
        account
      )
      await NFTFuseWrapper.unwrapETH2LD(labelHash, account, account)
      // transfers the controller on the .eth registrar to the target address.
      expect(await EnsRegistry.owner(namehash('unwrapped.eth'))).to.equal(
        account
      )
      //Transfers the registrant on the .eth registrar to the target address
      expect(await BaseRegistrar.ownerOf(labelHash)).to.equal(account)
    })

    it('emits Unwrap event', async () => {
      await BaseRegistrar.register(labelHash, account, 84600)
      await BaseRegistrar.setApprovalForAll(NFTFuseWrapper.address, true)
      await NFTFuseWrapper.wrapETH2LD(label, account, CAN_DO_EVERYTHING)
      const tx = await NFTFuseWrapper.unwrapETH2LD(labelHash, account, account)
      await expect(tx)
        .to.emit(NFTFuseWrapper, 'UnwrapETH2LD')
        .withArgs(labelHash, account, account)
    })

    it('emits TransferSingle event', async () => {
      await BaseRegistrar.register(labelHash, account, 84600)
      await BaseRegistrar.setApprovalForAll(NFTFuseWrapper.address, true)
      await NFTFuseWrapper.wrapETH2LD(label, account, CAN_DO_EVERYTHING)
      const tx = await NFTFuseWrapper.unwrapETH2LD(labelHash, account, account)
      await expect(tx)
        .to.emit(NFTFuseWrapper, 'TransferSingle')
        .withArgs(account, account, EMPTY_ADDRESS, nameHash, 1)
    })
    it('Does not allows an account authorised by the owner on the ENS registrar to unwrap a name', async () => {
      await BaseRegistrar.register(labelHash, account, 84600)
      await BaseRegistrar.setApprovalForAll(NFTFuseWrapper.address, true)
      await BaseRegistrar.setApprovalForAll(account2, true)
      await NFTFuseWrapper.wrapETH2LD(label, account, CAN_DO_EVERYTHING)
      await expect(
        NFTFuseWrapper2.unwrapETH2LD(labelHash, account2, account2)
      ).to.be.revertedWith(
        'revert NFTFuseWrapper: msg.sender is not the owner or approved'
      )
    })

    it('Does not allow anyone else to unwrap a name even if the owner has authorised the wrapper with the ENS registry.', async () => {
      await BaseRegistrar.register(labelHash, account, 84600)
      await BaseRegistrar.setApprovalForAll(NFTFuseWrapper.address, true)
      await EnsRegistry.setApprovalForAll(account2, true)
      await NFTFuseWrapper.wrapETH2LD(label, account, CAN_DO_EVERYTHING)
      await expect(
        NFTFuseWrapper2.unwrapETH2LD(labelHash, account2, account2)
      ).to.be.revertedWith(
        'revert NFTFuseWrapper: msg.sender is not the owner or approved'
      )
    })
  })

  describe('ownerOf()', () => {
    it('Returns the owner', async () => {
      const label = 'subdomain'
      const tokenId = labelhash(label)
      const wrappedTokenId = namehash(label + '.eth')
      const CAN_DO_EVERYTHING = 0

      await BaseRegistrar.register(tokenId, account, 84600)

      const ownerInBaseRegistrar = await BaseRegistrar.ownerOf(tokenId)

      await BaseRegistrar.setApprovalForAll(NFTFuseWrapper.address, true)
      await NFTFuseWrapper.wrapETH2LD(label, account, CAN_DO_EVERYTHING)

      const owner = await NFTFuseWrapper.ownerOf(wrappedTokenId)

      expect(owner).to.equal(account)
    })
  })

  describe('onERC721Received', () => {
    const tokenId = labelhash('send2contract')
    const wrappedTokenId = namehash('send2contract.eth')
    it('Wraps a name transferred to it and sets the owner to the from address', async () => {
      await BaseRegistrar.register(tokenId, account, 84600)

      await BaseRegistrar['safeTransferFrom(address,address,uint256)'](
        account,
        NFTFuseWrapper.address,
        tokenId
      )

      expect(await NFTFuseWrapper.ownerOf(wrappedTokenId)).to.equal(account)
      expect(await BaseRegistrar.ownerOf(tokenId)).to.equal(
        NFTFuseWrapper.address
      )
    })

    it('Reverts if called by anything other than the ENS registrar address', async () => {
      await BaseRegistrar.register(tokenId, account, 84600)

      await expect(
        NFTFuseWrapper.onERC721Received(account, account, tokenId, '0x')
      ).to.be.revertedWith(
        'revert NFTFuseWrapper: Wrapper only supports .eth ERC721 token transfers'
      )
    })

    it('Accepts fuse values from the data field', async () => {
      await BaseRegistrar.register(tokenId, account, 84600)

      await BaseRegistrar['safeTransferFrom(address,address,uint256,bytes)'](
        account,
        NFTFuseWrapper.address,
        tokenId,
        '0x000000000000000000000001'
      )

      expect(await NFTFuseWrapper.getFuses(wrappedTokenId)).to.equal(1)
      expect(await NFTFuseWrapper.canUnwrap(wrappedTokenId)).to.equal(false)
    })

    it('Accepts a zero-length data field for no fuses', async () => {
      await BaseRegistrar.register(tokenId, account, 84600)

      await BaseRegistrar['safeTransferFrom(address,address,uint256,bytes)'](
        account,
        NFTFuseWrapper.address,
        tokenId,
        '0x'
      )

      expect(await NFTFuseWrapper.ownerOf(wrappedTokenId)).to.equal(account)
      expect(await BaseRegistrar.ownerOf(tokenId)).to.equal(
        NFTFuseWrapper.address
      )
    })
    it('Rejects transfers where the data field is not 0 or 96 bits.', async () => {
      await BaseRegistrar.register(tokenId, account, 84600)

      await expect(
        BaseRegistrar['safeTransferFrom(address,address,uint256,bytes)'](
          account,
          NFTFuseWrapper.address,
          tokenId,
          '0x000000' // This should revert as this is not the correct format for fuses
        )
      ).to.be.revertedWith('NFTFuseWrapper: Data is not of length 0 or 12')
    })

    it('Reverts if CANNOT_UNWRAP is not burned and attempts to burn other fuses', async () => {
      await BaseRegistrar.register(tokenId, account, 84600)
      await EnsRegistry.setOwner(wrappedTokenId, account2)

      await expect(
        BaseRegistrar['safeTransferFrom(address,address,uint256,bytes)'](
          account,
          NFTFuseWrapper.address,
          tokenId,
          '0x000000000000000000000002'
        )
      ).to.be.revertedWith(
        'revert NFTFuseWrapper: Cannot burn fuses: domain can be unwrapped'
      )
    })

    it('Allows burning other fuses if CAN_UNWRAP has been burnt', async () => {
      await BaseRegistrar.register(tokenId, account, 84600)
      await EnsRegistry.setOwner(wrappedTokenId, account2)

      await BaseRegistrar['safeTransferFrom(address,address,uint256,bytes)'](
        account,
        NFTFuseWrapper.address,
        tokenId,
        '0x000000000000000000000005' // CANNOT_UNWRAP | CANNOT_TRANSFER
      )

      expect(await EnsRegistry.owner(wrappedTokenId)).to.equal(
        NFTFuseWrapper.address
      )
      expect(await NFTFuseWrapper.ownerOf(wrappedTokenId)).to.equal(account)
      expect(await NFTFuseWrapper.getFuses(wrappedTokenId)).to.equal(5)
      expect(await NFTFuseWrapper.canUnwrap(wrappedTokenId)).to.equal(false)
    })

    it('Sets the controller in the ENS registry to the wrapper contract', async () => {
      await BaseRegistrar.register(tokenId, account, 84600)

      await BaseRegistrar['safeTransferFrom(address,address,uint256,bytes)'](
        account,
        NFTFuseWrapper.address,
        tokenId,
        '0x'
      )

      expect(await EnsRegistry.owner(wrappedTokenId)).to.equal(
        NFTFuseWrapper.address
      )
    })
    it('Can wrap a name even if the controller address is different to the registrant address', async () => {
      await BaseRegistrar.register(tokenId, account, 84600)
      await EnsRegistry.setOwner(wrappedTokenId, account2)

      await BaseRegistrar['safeTransferFrom(address,address,uint256,bytes)'](
        account,
        NFTFuseWrapper.address,
        tokenId,
        '0x'
      )

      expect(await EnsRegistry.owner(wrappedTokenId)).to.equal(
        NFTFuseWrapper.address
      )
      expect(await NFTFuseWrapper.ownerOf(wrappedTokenId)).to.equal(account)
    })

    it('emits Wrapped Event', async () => {
      await BaseRegistrar.register(tokenId, account, 84600)
      const tx = await BaseRegistrar[
        'safeTransferFrom(address,address,uint256,bytes)'
      ](account, NFTFuseWrapper.address, tokenId, '0x')

      await expect(tx)
        .to.emit(NFTFuseWrapper, 'WrapETH2LD')
        .withArgs(tokenId, account, CAN_DO_EVERYTHING)
    })

    it('emits TransferSingle Event', async () => {
      await BaseRegistrar.register(tokenId, account, 84600)
      const tx = await BaseRegistrar[
        'safeTransferFrom(address,address,uint256,bytes)'
      ](account, NFTFuseWrapper.address, tokenId, '0x')

      await expect(tx)
        .to.emit(NFTFuseWrapper, 'TransferSingle')
        .withArgs(
          BaseRegistrar.address,
          EMPTY_ADDRESS,
          account,
          wrappedTokenId,
          1
        )
    })
  })

  describe('burnFuses()', () => {
    const label = 'fuses'
    const tokenId = labelhash('fuses')
    const wrappedTokenId = namehash('fuses.eth')
    it('Will not allow burning fuses unless the parent domain has CANNOT_REPLACE_SUBDOMAIN burned.', async () => {
      await EnsRegistry.setSubnodeOwner(ROOT_NODE, labelhash('abc'), account)

      await EnsRegistry.setSubnodeOwner(
        namehash('abc'),
        labelhash('sub'),
        account
      )

      await EnsRegistry.setApprovalForAll(NFTFuseWrapper.address, true)
      await NFTFuseWrapper.wrap(ROOT_NODE, 'abc', account, CAN_DO_EVERYTHING)

      await NFTFuseWrapper.wrap(namehash('abc'), 'sub', account, 0)

      await expect(
        NFTFuseWrapper.burnFuses(
          namehash('abc'),
          labelhash('sub'),
          CAN_DO_EVERYTHING | CANNOT_TRANSFER
        )
      ).to.be.revertedWith(
        'revert NFTFuseWrapper: Parent has not burned CAN_REPLACE_SUBDOMAIN fuse'
      )
    })
    it('Will not allow burning fuses unless CANNOT_UNWRAP is also burned.', async () => {
      await BaseRegistrar.register(tokenId, account, 84600)

      await BaseRegistrar.setApprovalForAll(NFTFuseWrapper.address, true)

      await NFTFuseWrapper.wrapETH2LD(label, account, CAN_DO_EVERYTHING)

      await expect(
        NFTFuseWrapper.burnFuses(
          namehash('eth'),
          tokenId,
          CAN_DO_EVERYTHING | CANNOT_TRANSFER
        )
      ).to.be.revertedWith(
        'revert NFTFuseWrapper: Domain has not burned unwrap fuse'
      )
    })

    it('Can be called by the owner.', async () => {
      await BaseRegistrar.register(tokenId, account, 84600)

      await BaseRegistrar.setApprovalForAll(NFTFuseWrapper.address, true)

      await NFTFuseWrapper.wrapETH2LD(label, account, CAN_DO_EVERYTHING)

      await NFTFuseWrapper.burnFuses(namehash('eth'), tokenId, CANNOT_UNWRAP)

      expect(await NFTFuseWrapper.getFuses(wrappedTokenId)).to.equal(
        CANNOT_UNWRAP
      )
    })

    //  (Do we want more granular permissions - ability to create subdomains etc, but not burn fuses?).
    it('Can be called by an account authorised by the owner', async () => {
      await BaseRegistrar.register(tokenId, account, 84600)

      await BaseRegistrar.setApprovalForAll(NFTFuseWrapper.address, true)

      await NFTFuseWrapper.wrapETH2LD(label, account, CAN_DO_EVERYTHING)

      await NFTFuseWrapper.setApprovalForAll(account2, true)

      await NFTFuseWrapper2.burnFuses(
        namehash('eth'),
        tokenId,
        CAN_DO_EVERYTHING | CANNOT_UNWRAP
      )

      expect(await NFTFuseWrapper.getFuses(wrappedTokenId)).to.equal(1)
    })
    it('Cannot be called by an unauthorised account', async () => {
      await BaseRegistrar.register(tokenId, account, 84600)

      await BaseRegistrar.setApprovalForAll(NFTFuseWrapper.address, true)

      await NFTFuseWrapper.wrapETH2LD(label, account, CAN_DO_EVERYTHING)

      await expect(
        NFTFuseWrapper2.burnFuses(
          namehash('eth'),
          tokenId,
          CAN_DO_EVERYTHING | CANNOT_UNWRAP
        )
      ).to.be.reverted
    })

    it('Allows burning unknown fuses', async () => {
      await BaseRegistrar.register(tokenId, account, 84600)

      await BaseRegistrar.setApprovalForAll(NFTFuseWrapper.address, true)

      await NFTFuseWrapper.wrapETH2LD(
        label,
        account,
        CAN_DO_EVERYTHING | CANNOT_UNWRAP
      )

      // Each fuse is represented by the next bit, 64 is the next undefined fuse

      await NFTFuseWrapper.burnFuses(namehash('eth'), tokenId, 64)

      expect(await NFTFuseWrapper.getFuses(wrappedTokenId)).to.equal(
        CANNOT_UNWRAP | 64
      )
    })

    it('Logically ORs passed in fuses with already-burned fuses.', async () => {
      await BaseRegistrar.register(tokenId, account, 84600)

      await BaseRegistrar.setApprovalForAll(NFTFuseWrapper.address, true)

      await NFTFuseWrapper.wrapETH2LD(
        label,
        account,
        CANNOT_UNWRAP | CANNOT_REPLACE_SUBDOMAIN
      )

      await NFTFuseWrapper.burnFuses(namehash('eth'), tokenId, 64)

      expect(await NFTFuseWrapper.getFuses(wrappedTokenId)).to.equal(
        CANNOT_UNWRAP | CANNOT_REPLACE_SUBDOMAIN | 64
      )
    })

    it('can set fuses and then burn ability to burn fuses', async () => {
      const label = 'burnabilitytoburn'
      const tokenId = labelhash(label)
      const wrappedTokenId = namehash(label + '.eth')

      await BaseRegistrar.register(tokenId, account, 84600)

      await BaseRegistrar.setApprovalForAll(NFTFuseWrapper.address, true)

      await NFTFuseWrapper.wrapETH2LD(label, account, CANNOT_UNWRAP)

      await NFTFuseWrapper.burnFuses(
        namehash('eth'),
        tokenId,
        await CANNOT_BURN_FUSES
      )

      const ownerInWrapper = await NFTFuseWrapper.ownerOf(wrappedTokenId)

      expect(ownerInWrapper).to.equal(account)

      // check flag in the wrapper

      expect(await NFTFuseWrapper.canBurnFuses(wrappedTokenId)).to.equal(false)

      //try to set the resolver and ttl
      expect(
        NFTFuseWrapper.burnFuses(
          namehash('eth'),
          tokenId,
          CANNOT_REPLACE_SUBDOMAIN
        )
      ).to.be.reverted
    })

    it('can set fuses and burn transfer', async () => {
      const [signer2] = await ethers.getSigners()
      const account2 = await signer2.getAddress()
      const label = 'fuses3'
      const tokenId = labelhash('fuses3')
      const wrappedTokenId = namehash('fuses3.eth')

      await BaseRegistrar.register(tokenId, account, 84600)

      await BaseRegistrar.setApprovalForAll(NFTFuseWrapper.address, true)

      await NFTFuseWrapper.wrapETH2LD(label, account, CANNOT_UNWRAP)

      await NFTFuseWrapper.burnFuses(
        namehash('eth'),
        tokenId,
        await CANNOT_TRANSFER
      )

      expect(await NFTFuseWrapper.ownerOf(wrappedTokenId)).to.equal(account)

      // check flag in the wrapper

      expect(await NFTFuseWrapper.canTransfer(wrappedTokenId)).to.equal(false)

      //try to set the resolver and ttl
      expect(
        NFTFuseWrapper.safeTransferFrom(
          account,
          account2,
          wrappedTokenId,
          1,
          '0x'
        )
      ).to.be.reverted
    })

    it('can set fuses and burn canSetResolver and canSetTTL', async () => {
      const label = 'fuses1'
      const tokenId = labelhash(label)
      const wrappedTokenId = namehash(label + '.eth')

      await BaseRegistrar.register(tokenId, account, 84600)

      await BaseRegistrar.setApprovalForAll(NFTFuseWrapper.address, true)

      await NFTFuseWrapper.wrapETH2LD(label, account, CANNOT_UNWRAP)

      await NFTFuseWrapper.burnFuses(
        namehash('eth'),
        tokenId,
        CANNOT_SET_RESOLVER | CANNOT_SET_TTL
      )

      expect(await NFTFuseWrapper.ownerOf(wrappedTokenId)).to.equal(account)

      // check flag in the wrapper
      expect(await NFTFuseWrapper.canSetResolver(wrappedTokenId)).to.equal(
        false
      )
      expect(await NFTFuseWrapper.canSetTTL(wrappedTokenId)).to.equal(false)

      //try to set the resolver and ttl
      expect(NFTFuseWrapper.setResolver(wrappedTokenId, account)).to.be.reverted

      expect(NFTFuseWrapper.setTTL(wrappedTokenId, 1000)).to.be.reverted
    })

    it('can set fuses and burn canCreateSubdomains', async () => {
      const label = 'fuses2'
      const tokenId = labelhash(label)
      const wrappedTokenId = namehash(label + '.eth')

      await BaseRegistrar.register(tokenId, account, 84600)

      await BaseRegistrar.setApprovalForAll(NFTFuseWrapper.address, true)

      await NFTFuseWrapper.wrapETH2LD(label, account, CANNOT_UNWRAP)

      const canCreateSubdomain1 = await NFTFuseWrapper.canCreateSubdomain(
        wrappedTokenId
      )

      expect(canCreateSubdomain1).to.equal(true)

      // can create before burn

      //revert not approved and isn't sender because subdomain isnt owned by contract?
      await NFTFuseWrapper.setSubnodeOwnerAndWrap(
        wrappedTokenId,
        'creatable',
        account,
        CAN_DO_EVERYTHING
      )

      expect(
        await EnsRegistry.owner(namehash('creatable.fuses2.eth'))
      ).to.equal(NFTFuseWrapper.address)

      expect(
        await NFTFuseWrapper.ownerOf(namehash('creatable.fuses2.eth'))
      ).to.equal(account)

      await NFTFuseWrapper.burnFuses(
        namehash('eth'),
        tokenId,
        CAN_DO_EVERYTHING | CANNOT_CREATE_SUBDOMAIN
      )

      const ownerInWrapper = await NFTFuseWrapper.ownerOf(wrappedTokenId)

      expect(ownerInWrapper).to.equal(account)

      const canCreateSubdomain = await NFTFuseWrapper.canCreateSubdomain(
        wrappedTokenId
      )

      expect(canCreateSubdomain).to.equal(false)

      //try to create a subdomain

      expect(
        NFTFuseWrapper.setSubnodeOwner(
          namehash('fuses2.eth'),
          labelhash('uncreateable'),
          account
        )
      ).to.be.reverted

      //expect replacing subdomain to succeed
    })
  })

  describe('setSubnodeOwnerAndWrap()', async () => {
    const label = 'ownerandwrap'
    const tokenId = labelhash(label)
    const wrappedTokenId = namehash(label + '.eth')

    before(async () => {
      await registerSetupAndWrapName(
        label,
        account,
        CANNOT_UNWRAP | CANNOT_REPLACE_SUBDOMAIN
      )
    })

    it('Can be called by the owner of a name and sets this contract as owner on the ENS registry.', async () => {
      expect(await NFTFuseWrapper.ownerOf(wrappedTokenId)).to.equal(account)
      await EnsRegistry.setApprovalForAll(NFTFuseWrapper.address, true)
      await NFTFuseWrapper.setSubnodeOwnerAndWrap(
        wrappedTokenId,
        'setsubnodeownerandwrap',
        account,
        CAN_DO_EVERYTHING
      )

      expect(
        await EnsRegistry.owner(namehash(`setsubnodeownerandwrap.${label}.eth`))
      ).to.equal(NFTFuseWrapper.address)

      expect(
        await NFTFuseWrapper.ownerOf(
          namehash(`setsubnodeownerandwrap.${label}.eth`)
        )
      ).to.equal(account)
    })
    it('Can be called by an account authorised by the owner.', async () => {
      expect(await NFTFuseWrapper.ownerOf(wrappedTokenId)).to.equal(account)
      await NFTFuseWrapper.setApprovalForAll(account2, true)
      await NFTFuseWrapper2.setSubnodeOwnerAndWrap(
        wrappedTokenId,
        'setsubnodeownerandwrap',
        account,
        0
      )

      expect(
        await EnsRegistry.owner(namehash(`setsubnodeownerandwrap.${label}.eth`))
      ).to.equal(NFTFuseWrapper.address)

      expect(
        await NFTFuseWrapper.ownerOf(
          namehash(`setsubnodeownerandwrap.${label}.eth`)
        )
      ).to.equal(account)
    })
    it('Transfers the wrapped token to the target address.', async () => {
      expect(await NFTFuseWrapper.ownerOf(wrappedTokenId)).to.equal(account)
      await NFTFuseWrapper.setSubnodeOwnerAndWrap(
        wrappedTokenId,
        'setsubnodeownerandwrap',
        account2,
        CAN_DO_EVERYTHING
      )

      expect(
        await EnsRegistry.owner(namehash(`setsubnodeownerandwrap.${label}.eth`))
      ).to.equal(NFTFuseWrapper.address)

      expect(
        await NFTFuseWrapper.ownerOf(
          namehash(`setsubnodeownerandwrap.${label}.eth`)
        )
      ).to.equal(account2)
    })
    it('Will not allow wrapping with a target address of 0x0.', async () => {
      expect(await NFTFuseWrapper.ownerOf(wrappedTokenId)).to.equal(account)
      await expect(
        NFTFuseWrapper.setSubnodeOwnerAndWrap(
          wrappedTokenId,
          'setsubnodeownerandwrap',
          EMPTY_ADDRESS,
          CAN_DO_EVERYTHING
        )
      ).to.be.revertedWith('revert ERC1155: mint to the zero address')
    })
    it('Will not allow wrapping with a target address of the wrapper contract address', async () => {
      await expect(
        NFTFuseWrapper.setSubnodeOwnerAndWrap(
          wrappedTokenId,
          'setsubnodeownerandwrap',
          NFTFuseWrapper.address,
          CAN_DO_EVERYTHING
        )
      ).to.be.revertedWith(
        'revert NFTFuseWrapper: newOwner cannot be the NFTFuseWrapper contract'
      )
    })
    it('Does not allow anyone else to wrap a name even if the owner has authorised the wrapper with the ENS registry.', async () => {
      expect(await NFTFuseWrapper.ownerOf(wrappedTokenId)).to.equal(account)
      await EnsRegistry.setApprovalForAll(account2, true)
      await expect(
        NFTFuseWrapper2.setSubnodeOwnerAndWrap(
          wrappedTokenId,
          'setsubnodeownerandwrap',
          account,
          CAN_DO_EVERYTHING
        )
      ).to.be.revertedWith(
        'revert NFTFuseWrapper: msg.sender is not the owner or approved'
      )
    })
    it('Does not allow fuses to be burned if the parent name does not have CANNOT_REPLACE_SUBDOMAIN burned', async () => {
      const label = 'subdomain2'
      const tokenId = labelhash(label)
      const wrappedTokenId = namehash(label + '.eth')
      await registerSetupAndWrapName(label, account, CAN_DO_EVERYTHING)
      await expect(
        NFTFuseWrapper.setSubnodeOwnerAndWrap(
          wrappedTokenId,
          'setsubnodeownerandwrap',
          account,
          CANNOT_UNWRAP
        )
      ).to.be.revertedWith(
        'revert NFTFuseWrapper: Cannot burn fuses: parent name can replace subdomain'
      )
    })
    it('Does not allow fuses to be burned if CANNOT_UNWRAP is not burned.', async () => {
      const label = 'subdomain2'
      const tokenId = labelhash(label)
      const wrappedTokenId = namehash(label + '.eth')
      await registerSetupAndWrapName(
        label,
        account,
        CAN_DO_EVERYTHING | CANNOT_UNWRAP | CANNOT_REPLACE_SUBDOMAIN
      )
      await expect(
        NFTFuseWrapper.setSubnodeOwnerAndWrap(
          wrappedTokenId,
          'setsubnodeownerandwrap',
          account,
          CANNOT_REPLACE_SUBDOMAIN
        )
      ).to.be.revertedWith(
        'revert NFTFuseWrapper: Cannot burn fuses: domain can be unwrapped'
      )
    })

    it('Allows fuses to be burned if CANNOT_UNWRAP is burned and parent CANNOT_REPLACE_SUBDOMAIN is burned', async () => {
      const label = 'subdomain2'
      const tokenId = labelhash(label)
      const wrappedTokenId = namehash(label + '.eth')
      await registerSetupAndWrapName(
        label,
        account,
        CAN_DO_EVERYTHING | CANNOT_UNWRAP | CANNOT_REPLACE_SUBDOMAIN
      )
      await NFTFuseWrapper.setSubnodeOwnerAndWrap(
        wrappedTokenId,
        'setsubnodeownerandwrap',
        account,
        CANNOT_UNWRAP | CANNOT_REPLACE_SUBDOMAIN
      )

      expect(
        await NFTFuseWrapper.canReplaceSubdomain(
          namehash(`setsubnodeownerandwrap.${label}.eth`)
        )
      ).to.equal(false)
    })
    it('Emits Wrap event', async () => {
      expect(await NFTFuseWrapper.ownerOf(wrappedTokenId)).to.equal(account)
      const tx = await NFTFuseWrapper.setSubnodeOwnerAndWrap(
        wrappedTokenId,
        'setsubnodeownerandwrap',
        account2,
        0
      )
      await expect(tx)
        .to.emit(NFTFuseWrapper, 'Wrap')
        .withArgs(wrappedTokenId, 'setsubnodeownerandwrap', account2, 0)
    })

    it('Emits TransferSingle event', async () => {
      expect(await NFTFuseWrapper.ownerOf(wrappedTokenId)).to.equal(account)
      const tx = await NFTFuseWrapper.setSubnodeOwnerAndWrap(
        wrappedTokenId,
        'setsubnodeownerandwrap',
        account2,
        0
      )
      await expect(tx)
        .to.emit(NFTFuseWrapper, 'TransferSingle')
        .withArgs(
          account,
          EMPTY_ADDRESS,
          account2,
          namehash(`setsubnodeownerandwrap.${label}.eth`),
          1
        )
    })
  })
  describe('setSubnodeRecordAndWrap()', async () => {
    const label = 'subdomain2'
    const tokenId = labelhash(label)
    const wrappedTokenId = namehash(label + '.eth')
    let resolver

    before(async () => {
      resolver = account // dummy address for resolver
      await registerSetupAndWrapName(
        label,
        account,
        CANNOT_UNWRAP | CANNOT_REPLACE_SUBDOMAIN
      )
    })

    it('Can be called by the owner of a name', async () => {
      expect(await NFTFuseWrapper.ownerOf(wrappedTokenId)).to.equal(account)
      await NFTFuseWrapper.setSubnodeRecordAndWrap(
        wrappedTokenId,
        'setsubnodeownerandwrap',
        account,
        resolver,
        0,
        0
      )

      expect(
        await EnsRegistry.owner(namehash(`setsubnodeownerandwrap.${label}.eth`))
      ).to.equal(NFTFuseWrapper.address)

      expect(
        await NFTFuseWrapper.ownerOf(
          namehash(`setsubnodeownerandwrap.${label}.eth`)
        )
      ).to.equal(account)
    })

    it('Can be called by an account authorised by the owner.', async () => {
      expect(await NFTFuseWrapper.ownerOf(wrappedTokenId)).to.equal(account)
      await NFTFuseWrapper.setApprovalForAll(account2, true)
      await NFTFuseWrapper2.setSubnodeRecordAndWrap(
        wrappedTokenId,
        'setsubnodeownerandwrap',
        account,
        resolver,
        0,
        0
      )

      expect(
        await EnsRegistry.owner(namehash(`setsubnodeownerandwrap.${label}.eth`))
      ).to.equal(NFTFuseWrapper.address)

      expect(
        await NFTFuseWrapper.ownerOf(
          namehash(`setsubnodeownerandwrap.${label}.eth`)
        )
      ).to.equal(account)
    })

    it('Transfers the wrapped token to the target address.', async () => {
      await NFTFuseWrapper.setSubnodeRecordAndWrap(
        wrappedTokenId,
        'setsubnodeownerandwrap',
        account2,
        resolver,
        0,
        0
      )

      expect(
        await NFTFuseWrapper.ownerOf(
          namehash(`setsubnodeownerandwrap.${label}.eth`)
        )
      ).to.equal(account2)
    })

    it('Will not allow wrapping with a target address of 0x0', async () => {
      await expect(
        NFTFuseWrapper.setSubnodeRecordAndWrap(
          wrappedTokenId,
          'setsubnodeownerandwrap',
          EMPTY_ADDRESS,
          resolver,
          0,
          0
        )
      ).to.be.revertedWith('revert ERC1155: mint to the zero address')
    })

    it('Will not allow wrapping with a target address of the wrapper contract address.', async () => {
      await expect(
        NFTFuseWrapper.setSubnodeRecordAndWrap(
          wrappedTokenId,
          'setsubnodeownerandwrap',
          NFTFuseWrapper.address,
          resolver,
          0,
          0
        )
      ).to.be.revertedWith(
        'revert NFTFuseWrapper: newOwner cannot be the NFTFuseWrapper contract'
      )
    })

    it('Does not allow anyone else to wrap a name even if the owner has authorised the wrapper with the ENS registry.', async () => {
      expect(await NFTFuseWrapper.ownerOf(wrappedTokenId)).to.equal(account)
      await EnsRegistry.setApprovalForAll(account2, true)
      await expect(
        NFTFuseWrapper2.setSubnodeRecordAndWrap(
          wrappedTokenId,
          'setsubnodeownerandwrap',
          account,
          resolver,
          0,
          0
        )
      ).to.be.revertedWith(
        'revert NFTFuseWrapper: msg.sender is not the owner or approved'
      )
    })

    it('Does not allow fuses to be burned if the parent name does not have CANNOT_REPLACE_SUBDOMAIN burned.', async () => {
      const label = 'subdomain3'
      const tokenId = labelhash(label)
      const wrappedTokenId = namehash(label + '.eth')
      await registerSetupAndWrapName(label, account, CAN_DO_EVERYTHING)
      await expect(
        NFTFuseWrapper.setSubnodeRecordAndWrap(
          wrappedTokenId,
          'setsubnodeownerandwrap',
          account,
          resolver,
          0,
          CANNOT_UNWRAP
        )
      ).to.be.revertedWith(
        'revert NFTFuseWrapper: Cannot burn fuses: parent name can replace subdomain'
      )
    })

    it('Does not allow fuses to be burned if CANNOT_UNWRAP is not burned', async () => {
      const label = 'subdomain3'
      const tokenId = labelhash(label)
      const wrappedTokenId = namehash(label + '.eth')
      await registerSetupAndWrapName(
        label,
        account,
        CAN_DO_EVERYTHING | CANNOT_UNWRAP | CANNOT_REPLACE_SUBDOMAIN
      )
      await expect(
        NFTFuseWrapper.setSubnodeRecordAndWrap(
          wrappedTokenId,
          'setsubnodeownerandwrap',
          account,
          resolver,
          0,
          CANNOT_REPLACE_SUBDOMAIN
        )
      ).to.be.revertedWith(
        'revert NFTFuseWrapper: Cannot burn fuses: domain can be unwrapped'
      )
    })

    it('Emits Wrap event', async () => {
      const tx = await NFTFuseWrapper.setSubnodeRecordAndWrap(
        wrappedTokenId,
        'setsubnodeownerandwrap',
        account2,
        resolver,
        0,
        0
      )
      await expect(tx)
        .to.emit(NFTFuseWrapper, 'Wrap')
        .withArgs(wrappedTokenId, 'setsubnodeownerandwrap', account2, 0)
    })

    it('Emits TransferSingle event', async () => {
      const tx = await NFTFuseWrapper.setSubnodeRecordAndWrap(
        wrappedTokenId,
        'setsubnodeownerandwrap',
        account2,
        resolver,
        0,
        0
      )
      await expect(tx)
        .to.emit(NFTFuseWrapper, 'TransferSingle')
        .withArgs(
          account,
          EMPTY_ADDRESS,
          account2,
          namehash(`setsubnodeownerandwrap.${label}.eth`),
          1
        )
    })

    it('Sets the appropriate values on the ENS registry.', async () => {
      await NFTFuseWrapper.setSubnodeRecordAndWrap(
        wrappedTokenId,
        'setsubnodeownerandwrap',
        account2,
        resolver,
        100,
        0
      )

      const node = namehash(`setsubnodeownerandwrap.${label}.eth`)

      expect(await EnsRegistry.owner(node)).to.equal(NFTFuseWrapper.address)
      expect(await EnsRegistry.resolver(node)).to.equal(resolver)
      expect(await EnsRegistry.ttl(node)).to.equal(100)
    })
  })

  describe('setRecord', () => {
    const label = 'setrecord'
    const labelHash = labelhash(label)
    const wrappedTokenId = namehash(label + '.eth')

    before(async () => {
      await registerSetupAndWrapName(label, account, CANNOT_UNWRAP)
    })

    it('Can be called by the owner', async () => {
      expect(await NFTFuseWrapper.ownerOf(wrappedTokenId)).to.equal(account)
      await NFTFuseWrapper.setRecord(wrappedTokenId, account2, account, 50)
    })

    it('Performs the appropriate function on the ENS registry.', async () => {
      await NFTFuseWrapper.setRecord(wrappedTokenId, account2, account, 50)

      expect(await EnsRegistry.owner(wrappedTokenId)).to.equal(account2)
      expect(await EnsRegistry.resolver(wrappedTokenId)).to.equal(account)
      expect(await EnsRegistry.ttl(wrappedTokenId)).to.equal(50)
    })

    it('Can be called by an account authorised by the owner.', async () => {
      expect(await NFTFuseWrapper.ownerOf(wrappedTokenId)).to.equal(account)
      await NFTFuseWrapper.setApprovalForAll(account2, true)
      await NFTFuseWrapper2.setRecord(wrappedTokenId, account2, account, 50)
    })

    it('Cannot be called by anyone else.', async () => {
      await expect(
        NFTFuseWrapper2.setRecord(wrappedTokenId, account2, account, 50)
      ).to.be.revertedWith(
        'revert NFTFuseWrapper: msg.sender is not the owner or approved'
      )
    })

    it('Cannot be called if CANNOT_TRANSFER is burned.', async () => {
      await NFTFuseWrapper.burnFuses(
        namehash('eth'),
        labelHash,
        CANNOT_TRANSFER
      )
      await expect(
        NFTFuseWrapper.setRecord(wrappedTokenId, account2, account, 50)
      ).to.be.revertedWith(
        'revert NFTFuseWrapper: Fuse is burned for transferring'
      )
    })

    it('Cannot be called if CANNOT_SET_RESOLVER is burned.', async () => {
      await NFTFuseWrapper.burnFuses(
        namehash('eth'),
        labelHash,
        CANNOT_SET_RESOLVER
      )

      await expect(
        NFTFuseWrapper.setRecord(wrappedTokenId, account2, account, 50)
      ).to.be.revertedWith(
        'revert NFTFuseWrapper: Fuse is burned for setting resolver'
      )
    })

    it('Cannot be called if CANNOT_SET_RESOLVER is burned.', async () => {
      await NFTFuseWrapper.burnFuses(namehash('eth'), labelHash, CANNOT_SET_TTL)

      await expect(
        NFTFuseWrapper.setRecord(wrappedTokenId, account2, account, 50)
      ).to.be.revertedWith(
        'revert NFTFuseWrapper: Fuse is burned for setting TTL'
      )
    })
  })

  describe('setSubnodeRecord', () => {
    const label = 'setsubnoderecord'
    const labelHash = labelhash(label)
    const wrappedTokenId = namehash(label + '.eth')
    const subLabel = 'sub'
    const subLabelHash = labelhash(subLabel)
    const subWrappedTokenId = namehash(`${subLabel}.${label}.eth`)

    before(async () => {
      await registerSetupAndWrapName(label, account, CANNOT_UNWRAP)
    })

    it('Can be called by the owner', async () => {
      expect(await NFTFuseWrapper.ownerOf(wrappedTokenId)).to.equal(account)
      await NFTFuseWrapper.setSubnodeRecord(
        wrappedTokenId,
        subLabelHash,
        account2,
        account,
        50
      )
    })

    it('Performs the appropriate function on the ENS registry.', async () => {
      //Make sure the registry is clear
      expect(await EnsRegistry.owner(subWrappedTokenId)).to.equal(EMPTY_ADDRESS)
      expect(await EnsRegistry.resolver(subWrappedTokenId)).to.equal(
        EMPTY_ADDRESS
      )
      expect(await EnsRegistry.ttl(subWrappedTokenId)).to.equal(EMPTY_ADDRESS)
      await NFTFuseWrapper.setSubnodeRecord(
        wrappedTokenId,
        subLabelHash,
        account2,
        account,
        50
      )

      expect(await EnsRegistry.owner(subWrappedTokenId)).to.equal(account2)
      expect(await EnsRegistry.resolver(subWrappedTokenId)).to.equal(account)
      expect(await EnsRegistry.ttl(subWrappedTokenId)).to.equal(50)
    })

    it('Can be called by an account authorised by the owner.', async () => {
      expect(await NFTFuseWrapper.ownerOf(wrappedTokenId)).to.equal(account)
      await NFTFuseWrapper.setApprovalForAll(account2, true)
      await NFTFuseWrapper2.setSubnodeRecord(
        wrappedTokenId,
        subLabelHash,
        account2,
        account,
        50
      )
    })

    it('Cannot be called by anyone else.', async () => {
      await expect(
        NFTFuseWrapper2.setSubnodeRecord(
          wrappedTokenId,
          subLabelHash,
          account2,
          account,
          50
        )
      ).to.be.revertedWith(
        'revert NFTFuseWrapper: msg.sender is not the owner or approved'
      )
    })

    it('Cannot be called if CREATE_SUBDOMAIN is burned and is a new subdomain', async () => {
      await NFTFuseWrapper.burnFuses(
        namehash('eth'),
        labelHash,
        CANNOT_CREATE_SUBDOMAIN
      )

      //Check the subdomain has not been created yet
      expect(await EnsRegistry.owner(subWrappedTokenId)).to.equal(EMPTY_ADDRESS)
      await expect(
        NFTFuseWrapper.setSubnodeRecord(
          wrappedTokenId,
          subLabelHash,
          account2,
          account,
          50
        )
      ).to.be.revertedWith(
        'revert NFTFuseWrapper: Fuse has been burned for creating or replacing a subdomain'
      )
    })

    it('Cannot be called if REPLACE_SUBDOMAIN is burned and is an existing subdomain', async () => {
      await NFTFuseWrapper.burnFuses(
        namehash('eth'),
        labelHash,
        CANNOT_REPLACE_SUBDOMAIN
      )

      //Check the subdomain has not been created yet
      await NFTFuseWrapper.setSubnodeRecord(
        wrappedTokenId,
        subLabelHash,
        account2,
        account,
        50
      )
      expect(await EnsRegistry.owner(subWrappedTokenId)).to.equal(account2)
      await expect(
        NFTFuseWrapper.setSubnodeRecord(
          wrappedTokenId,
          subLabelHash,
          account,
          account,
          50
        )
      ).to.be.revertedWith(
        'revert NFTFuseWrapper: Fuse has been burned for creating or replacing a subdomain'
      )
    })
  })

  describe('setSubnodeOwner', () => {
    const label = 'setsubnodeowner'
    const labelHash = labelhash(label)
    const wrappedTokenId = namehash(label + '.eth')
    const subLabel = 'sub'
    const subLabelHash = labelhash(subLabel)
    const subWrappedTokenId = namehash(`${subLabel}.${label}.eth`)

    before(async () => {
      await registerSetupAndWrapName(label, account, CANNOT_UNWRAP)
    })

    it('Can be called by the owner', async () => {
      expect(await NFTFuseWrapper.ownerOf(wrappedTokenId)).to.equal(account)
      await NFTFuseWrapper.setSubnodeOwner(
        wrappedTokenId,
        subLabelHash,
        account2
      )
    })

    it('Performs the appropriate function on the ENS registry.', async () => {
      expect(await EnsRegistry.owner(subWrappedTokenId)).to.equal(EMPTY_ADDRESS)
      await NFTFuseWrapper.setSubnodeOwner(
        wrappedTokenId,
        subLabelHash,
        account2
      )
      expect(await EnsRegistry.owner(subWrappedTokenId)).to.equal(account2)
    })

    it('Can be called by an account authorised by the owner.', async () => {
      expect(await NFTFuseWrapper.ownerOf(wrappedTokenId)).to.equal(account)
      await NFTFuseWrapper.setApprovalForAll(account2, true)
      await NFTFuseWrapper2.setSubnodeOwner(
        wrappedTokenId,
        subLabelHash,
        account2
      )
    })

    it('Cannot be called by anyone else.', async () => {
      await expect(
        NFTFuseWrapper2.setSubnodeOwner(wrappedTokenId, subLabelHash, account2)
      ).to.be.revertedWith(
        'revert NFTFuseWrapper: msg.sender is not the owner or approved'
      )
    })

    it('Cannot be called if CREATE_SUBDOMAIN is burned and is a new subdomain', async () => {
      await NFTFuseWrapper.burnFuses(
        namehash('eth'),
        labelHash,
        CANNOT_CREATE_SUBDOMAIN
      )

      //Check the subdomain has not been created yet
      expect(await EnsRegistry.owner(subWrappedTokenId)).to.equal(EMPTY_ADDRESS)
      await expect(
        NFTFuseWrapper.setSubnodeOwner(wrappedTokenId, subLabelHash, account2)
      ).to.be.revertedWith(
        'revert NFTFuseWrapper: Fuse has been burned for creating or replacing a subdomain'
      )
    })

    it('Cannot be called if REPLACE_SUBDOMAIN is burned and is an existing subdomain', async () => {
      await NFTFuseWrapper.burnFuses(
        namehash('eth'),
        labelHash,
        CANNOT_REPLACE_SUBDOMAIN
      )

      //Check the subdomain has not been created yet
      await NFTFuseWrapper.setSubnodeOwner(
        wrappedTokenId,
        subLabelHash,
        account2
      )
      expect(await EnsRegistry.owner(subWrappedTokenId)).to.equal(account2)
      await expect(
        NFTFuseWrapper.setSubnodeOwner(wrappedTokenId, subLabelHash, account)
      ).to.be.revertedWith(
        'revert NFTFuseWrapper: Fuse has been burned for creating or replacing a subdomain'
      )
    })
  })

  describe('setResolver', () => {
    const label = 'setresolver'
    const labelHash = labelhash(label)
    const wrappedTokenId = namehash(label + '.eth')

    before(async () => {
      await registerSetupAndWrapName(label, account, CANNOT_UNWRAP)
    })

    it('Can be called by the owner', async () => {
      expect(await NFTFuseWrapper.ownerOf(wrappedTokenId)).to.equal(account)
      await NFTFuseWrapper.setResolver(wrappedTokenId, account2)
    })

    it('Performs the appropriate function on the ENS registry.', async () => {
      expect(await EnsRegistry.resolver(wrappedTokenId)).to.equal(EMPTY_ADDRESS)
      await NFTFuseWrapper.setResolver(wrappedTokenId, account2)
      expect(await EnsRegistry.resolver(wrappedTokenId)).to.equal(account2)
    })

    it('Can be called by an account authorised by the owner.', async () => {
      expect(await NFTFuseWrapper.ownerOf(wrappedTokenId)).to.equal(account)
      await NFTFuseWrapper.setApprovalForAll(account2, true)
      await NFTFuseWrapper2.setResolver(wrappedTokenId, account2)
    })

    it('Cannot be called by anyone else.', async () => {
      await expect(
        NFTFuseWrapper2.setResolver(wrappedTokenId, account2)
      ).to.be.revertedWith(
        'revert NFTFuseWrapper: msg.sender is not the owner or approved'
      )
    })

    it('Cannot be called if CANNOT_SET_RESOLVER is burned', async () => {
      await NFTFuseWrapper.burnFuses(
        namehash('eth'),
        labelHash,
        CANNOT_SET_RESOLVER
      )

      await expect(
        NFTFuseWrapper.setResolver(wrappedTokenId, account2)
      ).to.be.revertedWith(
        'revert NFTFuseWrapper: Fuse already burned for setting resolver'
      )
    })
  })

  describe('setTTL', () => {
    const label = 'setttl'
    const labelHash = labelhash(label)
    const wrappedTokenId = namehash(label + '.eth')

    before(async () => {
      await registerSetupAndWrapName(label, account, CANNOT_UNWRAP)
    })

    it('Can be called by the owner', async () => {
      expect(await NFTFuseWrapper.ownerOf(wrappedTokenId)).to.equal(account)
      await NFTFuseWrapper.setTTL(wrappedTokenId, 100)
    })

    it('Performs the appropriate function on the ENS registry.', async () => {
      expect(await EnsRegistry.ttl(wrappedTokenId)).to.equal(EMPTY_ADDRESS)
      await NFTFuseWrapper.setTTL(wrappedTokenId, 100)
      expect(await EnsRegistry.ttl(wrappedTokenId)).to.equal(100)
    })

    it('Can be called by an account authorised by the owner.', async () => {
      expect(await NFTFuseWrapper.ownerOf(wrappedTokenId)).to.equal(account)
      await NFTFuseWrapper.setApprovalForAll(account2, true)
      await NFTFuseWrapper2.setTTL(wrappedTokenId, 100)
    })

    it('Cannot be called by anyone else.', async () => {
      await expect(
        NFTFuseWrapper2.setResolver(wrappedTokenId, account2)
      ).to.be.revertedWith(
        'revert NFTFuseWrapper: msg.sender is not the owner or approved'
      )
    })

    it('Cannot be called if CANNOT_SET_TTL is burned', async () => {
      await NFTFuseWrapper.burnFuses(namehash('eth'), labelHash, CANNOT_SET_TTL)

      await expect(
        NFTFuseWrapper.setTTL(wrappedTokenId, 100)
      ).to.be.revertedWith(
        'revert NFTFuseWrapper: Fuse already burned for setting TTL'
      )
    })
  })

  describe('Transfer', () => {
    const label = 'transfer'
    const labelHash = labelhash(label)
    const wrappedTokenId = namehash(label + '.eth')

    before(async () => {
      await registerSetupAndWrapName(label, account, CANNOT_UNWRAP)
    })

    it('Transfer cannot be called if CANNOT_TRANSFER is burned', async () => {
      await NFTFuseWrapper.burnFuses(
        namehash('eth'),
        labelHash,
        CANNOT_TRANSFER
      )

      await expect(
        NFTFuseWrapper.safeTransferFrom(
          account,
          account2,
          wrappedTokenId,
          1,
          '0x'
        )
      ).to.be.revertedWith(
        'revert NFTFuseWrapper: Fuse already burned for setting owner'
      )
    })
  })

  describe('ERC1155', () => {
    // ERC1155 methods
    // Incorporate OpenZeppelin test suite.
  })
})<|MERGE_RESOLUTION|>--- conflicted
+++ resolved
@@ -38,16 +38,15 @@
   return ethers.provider.send('evm_mine')
 }
 
-const CANNOT_UNWRAP = 1;
-const CANNOT_BURN_FUSES = 2;
-const CANNOT_TRANSFER = 4;
-const CANNOT_SET_RESOLVER = 8;
-const CANNOT_SET_TTL = 16;
-const CANNOT_CREATE_SUBDOMAIN = 32;
-const CANNOT_REPLACE_SUBDOMAIN = 64;
-const CAN_DO_EVERYTHING = 0;
-const MINIMUM_PARENT_FUSES =
-    CANNOT_UNWRAP | CANNOT_REPLACE_SUBDOMAIN;
+const CANNOT_UNWRAP = 1
+const CANNOT_BURN_FUSES = 2
+const CANNOT_TRANSFER = 4
+const CANNOT_SET_RESOLVER = 8
+const CANNOT_SET_TTL = 16
+const CANNOT_CREATE_SUBDOMAIN = 32
+const CANNOT_REPLACE_SUBDOMAIN = 64
+const CAN_DO_EVERYTHING = 0
+const MINIMUM_PARENT_FUSES = CANNOT_UNWRAP | CANNOT_REPLACE_SUBDOMAIN
 
 describe('NFT fuse wrapper', () => {
   let ENSRegistry
@@ -78,10 +77,13 @@
     account = await signers[0].getAddress()
     account2 = await signers[1].getAddress()
 
-    EnsRegistry = await deploy('ENSRegistry');
+    EnsRegistry = await deploy('ENSRegistry')
     EnsRegistry2 = EnsRegistry.connect(signers[1])
 
-    BaseRegistrar = await deploy('BaseRegistrarImplementation', [EnsRegistry.address, namehash('eth')]);
+    BaseRegistrar = await deploy('BaseRegistrarImplementation', [
+      EnsRegistry.address,
+      namehash('eth'),
+    ])
     BaseRegistrar2 = BaseRegistrar.connect(signers[1])
 
     console.log(`*** BaseRegistrar deployed at ${BaseRegistrar.address} *** `)
@@ -131,28 +133,33 @@
 
   describe('wrap()', () => {
     it('Wraps a name if you are the owner', async () => {
+      const fuses = MINIMUM_PARENT_FUSES
       expect(await NFTFuseWrapper.ownerOf(namehash('xyz'))).to.equal(
         EMPTY_ADDRESS
       )
 
       await EnsRegistry.setApprovalForAll(NFTFuseWrapper.address, true)
-      await NFTFuseWrapper.wrap(ROOT_NODE, 'xyz', account, MINIMUM_PARENT_FUSES)
+      await NFTFuseWrapper.wrap(ROOT_NODE, 'xyz', account, fuses)
       expect(await NFTFuseWrapper.ownerOf(namehash('xyz'))).to.equal(account)
     })
 
     it('emits event for Wrap', async () => {
+      const fuses = MINIMUM_PARENT_FUSES
+
       await EnsRegistry.setApprovalForAll(NFTFuseWrapper.address, true)
 
-      const tx = NFTFuseWrapper.wrap(ROOT_NODE, 'xyz', account, MINIMUM_PARENT_FUSES)
+      const tx = NFTFuseWrapper.wrap(ROOT_NODE, 'xyz', account, fuses)
       await expect(tx)
         .to.emit(NFTFuseWrapper, 'Wrap')
-        .withArgs(ROOT_NODE, 'xyz', account, MINIMUM_PARENT_FUSES)
+        .withArgs(ROOT_NODE, 'xyz', account, fuses)
     })
 
     it('emits event for TransferSingle', async () => {
+      const fuses = MINIMUM_PARENT_FUSES
+
       await EnsRegistry.setApprovalForAll(NFTFuseWrapper.address, true)
 
-      const tx = NFTFuseWrapper.wrap(ROOT_NODE, 'xyz', account, MINIMUM_PARENT_FUSES)
+      const tx = NFTFuseWrapper.wrap(ROOT_NODE, 'xyz', account, fuses)
       await expect(tx)
         .to.emit(NFTFuseWrapper, 'TransferSingle')
         .withArgs(account, EMPTY_ADDRESS, account, namehash('xyz'), 1)
@@ -575,13 +582,7 @@
       )
     })
 
-<<<<<<< HEAD
     it('Allows fuse to be burned if CANNOT_UNWRAP has been burned.', async () => {
-      const CANNOT_UNWRAP = await NFTFuseWrapper.CANNOT_UNWRAP()
-      const CANNOT_SET_RESOLVER = await NFTFuseWrapper.CANNOT_SET_RESOLVER()
-=======
-    it('Does not allows fuse to be burned if CANNOT_UNWRAP has not been burned.', async () => {
->>>>>>> eec2d76d
       const initialFuses = CANNOT_UNWRAP | CANNOT_SET_RESOLVER
       await BaseRegistrar.setApprovalForAll(NFTFuseWrapper.address, true)
       await BaseRegistrar.register(labelHash, account, 84600)
@@ -864,7 +865,7 @@
         NFTFuseWrapper.burnFuses(
           namehash('abc'),
           labelhash('sub'),
-          CAN_DO_EVERYTHING | CANNOT_TRANSFER
+          CANNOT_TRANSFER
         )
       ).to.be.revertedWith(
         'revert NFTFuseWrapper: Parent has not burned CAN_REPLACE_SUBDOMAIN fuse'
@@ -878,11 +879,7 @@
       await NFTFuseWrapper.wrapETH2LD(label, account, CAN_DO_EVERYTHING)
 
       await expect(
-        NFTFuseWrapper.burnFuses(
-          namehash('eth'),
-          tokenId,
-          CAN_DO_EVERYTHING | CANNOT_TRANSFER
-        )
+        NFTFuseWrapper.burnFuses(namehash('eth'), tokenId, CANNOT_TRANSFER)
       ).to.be.revertedWith(
         'revert NFTFuseWrapper: Domain has not burned unwrap fuse'
       )
@@ -941,36 +938,32 @@
 
       await BaseRegistrar.setApprovalForAll(NFTFuseWrapper.address, true)
 
+      await NFTFuseWrapper.wrapETH2LD(label, account, CANNOT_UNWRAP)
+
+      // Each fuse is represented by the next bit, 64 is the next undefined fuse
+
+      await NFTFuseWrapper.burnFuses(namehash('eth'), tokenId, 128)
+
+      expect(await NFTFuseWrapper.getFuses(wrappedTokenId)).to.equal(
+        CANNOT_UNWRAP | 128
+      )
+    })
+
+    it('Logically ORs passed in fuses with already-burned fuses.', async () => {
+      await BaseRegistrar.register(tokenId, account, 84600)
+
+      await BaseRegistrar.setApprovalForAll(NFTFuseWrapper.address, true)
+
       await NFTFuseWrapper.wrapETH2LD(
         label,
         account,
-        CAN_DO_EVERYTHING | CANNOT_UNWRAP
-      )
-
-      // Each fuse is represented by the next bit, 64 is the next undefined fuse
-
-      await NFTFuseWrapper.burnFuses(namehash('eth'), tokenId, 64)
+        CANNOT_UNWRAP | CANNOT_REPLACE_SUBDOMAIN
+      )
+
+      await NFTFuseWrapper.burnFuses(namehash('eth'), tokenId, 128)
 
       expect(await NFTFuseWrapper.getFuses(wrappedTokenId)).to.equal(
-        CANNOT_UNWRAP | 64
-      )
-    })
-
-    it('Logically ORs passed in fuses with already-burned fuses.', async () => {
-      await BaseRegistrar.register(tokenId, account, 84600)
-
-      await BaseRegistrar.setApprovalForAll(NFTFuseWrapper.address, true)
-
-      await NFTFuseWrapper.wrapETH2LD(
-        label,
-        account,
-        CANNOT_UNWRAP | CANNOT_REPLACE_SUBDOMAIN
-      )
-
-      await NFTFuseWrapper.burnFuses(namehash('eth'), tokenId, 64)
-
-      expect(await NFTFuseWrapper.getFuses(wrappedTokenId)).to.equal(
-        CANNOT_UNWRAP | CANNOT_REPLACE_SUBDOMAIN | 64
+        CANNOT_UNWRAP | CANNOT_REPLACE_SUBDOMAIN | 128
       )
     })
 
@@ -978,6 +971,7 @@
       const label = 'burnabilitytoburn'
       const tokenId = labelhash(label)
       const wrappedTokenId = namehash(label + '.eth')
+      const CAN_DO_EVERYTHING = 0
 
       await BaseRegistrar.register(tokenId, account, 84600)
 
@@ -988,7 +982,7 @@
       await NFTFuseWrapper.burnFuses(
         namehash('eth'),
         tokenId,
-        await CANNOT_BURN_FUSES
+        CANNOT_BURN_FUSES
       )
 
       const ownerInWrapper = await NFTFuseWrapper.ownerOf(wrappedTokenId)
@@ -1022,11 +1016,7 @@
 
       await NFTFuseWrapper.wrapETH2LD(label, account, CANNOT_UNWRAP)
 
-      await NFTFuseWrapper.burnFuses(
-        namehash('eth'),
-        tokenId,
-        await CANNOT_TRANSFER
-      )
+      await NFTFuseWrapper.burnFuses(namehash('eth'), tokenId, CANNOT_TRANSFER)
 
       expect(await NFTFuseWrapper.ownerOf(wrappedTokenId)).to.equal(account)
 
@@ -1050,6 +1040,7 @@
       const label = 'fuses1'
       const tokenId = labelhash(label)
       const wrappedTokenId = namehash(label + '.eth')
+      const CAN_DO_EVERYTHING = 0
 
       await BaseRegistrar.register(tokenId, account, 84600)
 
@@ -1621,7 +1612,7 @@
       )
     })
 
-    it('Cannot be called if CANNOT_SET_RESOLVER is burned.', async () => {
+    it('Cannot be called if CANNOT_SET_TTL is burned.', async () => {
       await NFTFuseWrapper.burnFuses(namehash('eth'), labelHash, CANNOT_SET_TTL)
 
       await expect(
